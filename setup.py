--- conflicted
+++ resolved
@@ -19,11 +19,7 @@
 
 setup(
     name='careless',
-<<<<<<< HEAD
     version='0.2.0',
-=======
-    version='0.1.7',
->>>>>>> d5f61db5
     author='Kevin M. Dalton',
     author_email='kmdalton@fas.harvard.edu',
     license="MIT",
@@ -35,18 +31,11 @@
     python_requires=">=3.7,<3.10",
     url="https://github.com/Hekstra-Lab/careless",
     install_requires=[
-<<<<<<< HEAD
         "reciprocalspaceship>=0.9.15",
         "tqdm",
         "tensorflow>=2.6",
         "tensorflow-probability",
-=======
-        "reciprocalspaceship>=0.9.8,<=0.9.15",
-        "tqdm",
-        "tensorflow==2.5.1",
-        "tensorflow-probability==0.13.0",
         "matplotlib",
->>>>>>> d5f61db5
     ],
     scripts = [
             'scripts/ccplot',
