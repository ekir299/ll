# Careless 
Merging crystallography data without much physics. 


![Build](https://github.com/Hekstra-Lab/careless/workflows/Build/badge.svg)
[![codecov](https://codecov.io/gh/Hekstra-Lab/careless/branch/main/graph/badge.svg)](https://codecov.io/gh/Hekstra-Lab/careless)
[![PyPI](https://img.shields.io/pypi/v/careless?color=blue)](https://pypi.org/project/careless/)
[![DOI](http://img.shields.io/badge/bioRxiv-10.1101/2021.01.05.425510-BD2736.svg)](https://doi.org/10.1101/2021.01.05.425510)

## Installation
Install `careless` in your active python environment using the following command.
```bash
pip install --upgrade pip
pip install careless
```
Installation will take less than five minutes on a normal desktop computer. 

## Dependencies
<<<<<<< HEAD
`careless` currently supports __Python 3.7 - 3.10__. 
=======
`careless` is likely to run on any operating system which is compatible with TensorFlow. 
We currently supports __Python 3.7 - 3.9__. 
>>>>>>> 10b4d09b
Pip will handle installation of all dependencies. 
`careless` uses mostly tools from the conventional scientific python stack plus
 - optimization routines from [TensorFlow](https://www.tensorflow.org/)
 - statistical distributions from [Tensorflow-Probability](https://www.tensorflow.org/probability)
 - crystallographic computing resources from 
    - [ReciprocalSpaceship](https://hekstra-lab.github.io/reciprocalspaceship/)
    - [GEMMI](https://gemmi.readthedocs.io/en/latest/)


`careless` does not require but may take advantage of various accelator cards supported by TensorFlow. 
It has been thoroughly tested with NVIDIA GPUs. 

## Get Help
For help with command line arguments, type `careless mono --help` for monochromatic or `careless poly --help` for Laue processing options. 

For usage examples and data from the [preprint](https://doi.org/10.1101/2021.01.05.425510), check out [careless-examples](https://github.com/Hekstra-Lab/careless-examples)

Still confused? File an [issue](https://github.com/Hekstra-Lab/careless/issues/new/choose)! Issues help us improve our code base and leave a public record for other users. 


## Core Model

![pgm](doc/figures/pgm.svg)

`careless` uses approximate Bayesian inference to merge X-ray diffraction data. 
The model which is implemented in `careless` tries to scale individual reflection observations such that they become consistent with a set of prior beliefs.
During optimization of a model, `careless` trades off between consistency of the merged structure factor amplitudes with the data and consistency with the priors.
In essence, the optimizer tries to strike a compromise which maximizes the likelihood of the observed data while not straying far from the prior distributions. 

The implementation breaks the model down into 4 types of objects. 

### Variational Merging Model
The `VariationalMergingModel` is central object which houses the estimates of the merged structure factors.
In `careless` merged structure factors are represented by truncated normal distributions which have support on (0, ∞).
According to French and Wilson<sup>[2](#frenchwilson)</sup> this is the appropriate parameterization for acentric reflections which are by far the majority in most space groups.
These distributions are stored in the `VariationalMergingModel.surrogate_posterior` attribute. 
They serve as a parametric approximation of the true posterior which cannot easily be calculated. 
It has utility methods for training the model.
It contains an instance of each of the other objects. 
During optimization, the loss function is constructed by sampling values for the merged structure factors and scales these are combined with the prior and likelihood to compute the `Evidence Lower BOund` or (`ELBO`)
Gradiennt ascent is used to maximize the `ELBO`.

### Priors
The simplest prior which `careless` implements are the popular priors<sup>[1](#wilson)</sup> derived by A. J. C. Wilson from the random atom model. 
This is a relatively weak prior, but it is sufficient in practice for many types of crystallographic data. 
`careless` will include support for reference and multivariate priors in future releases. 

### Likelihoods
The quality of the current structure factor estimates during optimization is judged by a likelihood function. 
These are symmetric probability distributions centered at the observed reflection observation. 
`careless` includes normally-distributed and robust, t-distributed likelihoods. 

### Scaling Models
Right now the only model which `careless` explicitly implements is a sequential neural network model. 
This model takes reflection metadata as input and outputs a gaussian distribution of likely scale values for each reflection.

Special metadata keys for scaling. 
`careless` will parse any existing metadata keys in the input Mtz(s). 
During configuration some new metadata keys will be populated that are useful in many instances. 
 - <b>dHKL</b> : The inverse square of the reflection resolution. Supplying this key is a convenient way to parameterize isotropic scaling.
 - <b>file_id</b> : An integer ID unique to each input Mtz. 
 - <b>image_id</b> : An integer ID unique to each image across all input Mtzs. 
 - <b>{H,K,L}obs</b> : Internally, `careless` refers to the original miller indices from indexing as `Hobs`, `Kobs`, and `Lobs`. Supplying these three keys is the typical method to enable anisotropic scaling. 


### Considerations when choosing metadata. 
 - <b>Polarization correction</b> : Careless does not apply a specific polarization correction. 
   In order to be sure the model accounts for polarization, it is important to supply the x,y 
   coordinates of each reflection observation. 
 - <b>Isotropic scaling</b> : This is easily accounted for by supplying the 'dHKL' metadata key.
 - <b>Interleaved rotation series</b> : Most properly formatted Mtzs have a "Batch" column which contains a unique id for each image. 
   Importantly, these are usually in order. If you have time resolved data with multiple timepoints per angle, you may
   want to use the "Batch" key in conjunction with the "file_id" key. This way images from the same rotation angle will
   be constrained to scale more similarly. 
 - <b>Multi crystal scaling</b> : For scaling multiple crystals, it is best if image identifiers in the metadata do not overlap. Therefore, use the 'image_id' key. 

<a name="wilson">1</a>: Wilson, A. J. C. “The Probability Distribution of X-Ray Intensities.” Acta Crystallographica 2, no. 5 (October 2, 1949): 318–21. https://doi.org/10.1107/S0365110X49000813.

<a name="frenchwilson">2</a>: French, S., and K. Wilson. “On the Treatment of Negative Intensity Observations.” Acta Crystallographica Section A: Crystal Physics, Diffraction, Theoretical and General Crystallography 34, no. 4 (July 1, 1978): 517–25. https://doi.org/10.1107/S0567739478001114.
<|MERGE_RESOLUTION|>--- conflicted
+++ resolved
@@ -16,12 +16,9 @@
 Installation will take less than five minutes on a normal desktop computer. 
 
 ## Dependencies
-<<<<<<< HEAD
+
+`careless` is likely to run on any operating system which is compatible with TensorFlow. 
 `careless` currently supports __Python 3.7 - 3.10__. 
-=======
-`careless` is likely to run on any operating system which is compatible with TensorFlow. 
-We currently supports __Python 3.7 - 3.9__. 
->>>>>>> 10b4d09b
 Pip will handle installation of all dependencies. 
 `careless` uses mostly tools from the conventional scientific python stack plus
  - optimization routines from [TensorFlow](https://www.tensorflow.org/)
